--- conflicted
+++ resolved
@@ -88,8 +88,6 @@
     background-color: white !important;
     cursor: text !important;
 }
-<<<<<<< HEAD
-=======
 
 .nav>li>a:hover {
     text-decoration: none;
@@ -107,7 +105,6 @@
     background-color: #eee;
 }
 
->>>>>>> 44af8854
 .gray {
     color: #666;
 }
@@ -272,11 +269,7 @@
 }
 
 .panel-heading {
-<<<<<<< HEAD
-    padding: 5px 15px;
-=======
     padding: 5px 8px;
->>>>>>> 44af8854
     font-weight: bold;
 }
 
@@ -719,9 +712,6 @@
 .jstree-grid-resizable-separator { width: 2px !important; }
 .jstree-grid-header-cell { padding: 3px 10px 2px 10px !important; }
 .jstree-default .jstree-icon:empty { line-height: 21px !important; }
-<<<<<<< HEAD
-.jstree-grid-cell span { padding-left: 8px; padding-right: 8px; }
-=======
 .jstree-grid-cell span { padding-left: 8px; padding-right: 8px; }
 
 /* analysis/network/http */
@@ -771,5 +761,4 @@
 .network_http_request #body pre.collapse {
     max-height: none !important;
     overflow: visible !important;
-}
->>>>>>> 44af8854
+}
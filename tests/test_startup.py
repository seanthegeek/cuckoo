--- conflicted
+++ resolved
@@ -4,19 +4,14 @@
 
 import mock
 import pytest
-<<<<<<< HEAD
 import responses
 import socket
 import tempfile
 
 from cuckoo.common.exceptions import CuckooStartupError
-from cuckoo.core.startup import init_modules, check_version, init_rooter
-=======
-import tempfile
-
-from cuckoo.common.exceptions import CuckooStartupError
-from cuckoo.core.startup import init_modules, init_routing
->>>>>>> 4c4a5416
+from cuckoo.core.startup import (
+	init_modules, check_version, init_rooter, init_routing
+)
 from cuckoo.main import cuckoo_create
 from cuckoo.misc import set_cwd, load_signatures
 
@@ -41,7 +36,6 @@
     assert "CreatesExe" in logs
     assert "SystemMetrics" in logs
 
-<<<<<<< HEAD
 def test_check_version_disabled(capsys):
     set_cwd(tempfile.mkdtemp())
     cuckoo_create(cfg={
@@ -151,39 +145,10 @@
 
 @mock.patch("cuckoo.core.startup.socket")
 def test_init_rooter_no(p):
-=======
-@mock.patch("cuckoo.core.startup.rooter")
-def test_init_routing_default(p):
-    set_cwd(tempfile.mkdtemp())
-    cuckoo_create()
-
-    init_routing()
-    p.assert_not_called()
-
-@mock.patch("cuckoo.core.startup.rooter")
-def test_init_routing_unknown(p):
-    set_cwd(tempfile.mkdtemp())
-    cuckoo_create(cfg={
-        "routing": {
-            "routing": {
-                "route": "notaroute",
-            },
-        },
-    })
-
-    with pytest.raises(CuckooStartupError) as e:
-        init_routing()
-    e.match("is it supposed to be a VPN")
-
-"""TODO Enable when merging the Config changes.
-@mock.patch("cuckoo.core.startup.rooter")
-def test_init_routing_vpndisabled(p):
->>>>>>> 4c4a5416
-    set_cwd(tempfile.mkdtemp())
-    cuckoo_create(cfg={
-        "routing": {
-            "routing": {
-<<<<<<< HEAD
+    set_cwd(tempfile.mkdtemp())
+    cuckoo_create(cfg={
+        "routing": {
+            "routing": {
                 "route": "none",
                 "internet": "none",
                 "drop": False,
@@ -253,7 +218,83 @@
 @mock.patch("cuckoo.core.startup.rooter")
 @mock.patch("cuckoo.core.startup.socket")
 def test_init_rooter_connect(p, q):
-=======
+    set_cwd(tempfile.mkdtemp())
+    cuckoo_create(cfg={
+        "routing": {
+            "routing": {
+                "internet": "eth0",
+            },
+        },
+    })
+
+    init_rooter()
+    p.socket.return_value.connect.assert_called_once_with("/tmp/cuckoo-rooter")
+    q.assert_called_once_with("forward_drop")
+
+@mock.patch("cuckoo.core.startup.socket")
+def test_init_rooter_exceptions(p):
+    set_cwd(tempfile.mkdtemp())
+    cuckoo_create(cfg={
+        "routing": {
+            "routing": {
+                "internet": "eth0",
+            },
+        },
+    })
+
+    p.error = Exception
+
+    e = Exception()
+    e.strerror = "No such file or directory"
+    p.socket.return_value.connect.side_effect = e
+    with pytest.raises(CuckooStartupError) as e:
+        init_rooter()
+    e.match("different Unix socket path")
+
+    e = Exception()
+    e.strerror = "Connection refused"
+    p.socket.return_value.connect.side_effect = e
+    with pytest.raises(CuckooStartupError) as e:
+        init_rooter()
+    e.match("rooter is not actually running")
+
+    e = Exception()
+    e.strerror = "Permission denied"
+    p.socket.return_value.connect.side_effect = e
+    with pytest.raises(CuckooStartupError) as e:
+        init_rooter()
+    e.match("due to incorrect permissions")
+
+@mock.patch("cuckoo.core.startup.rooter")
+def test_init_routing_default(p):
+    set_cwd(tempfile.mkdtemp())
+    cuckoo_create()
+
+    init_routing()
+    p.assert_not_called()
+
+@mock.patch("cuckoo.core.startup.rooter")
+def test_init_routing_unknown(p):
+    set_cwd(tempfile.mkdtemp())
+    cuckoo_create(cfg={
+        "routing": {
+            "routing": {
+                "route": "notaroute",
+            },
+        },
+    })
+
+    with pytest.raises(CuckooStartupError) as e:
+        init_routing()
+    e.match("is it supposed to be a VPN")
+
+"""TODO Enable when merging the Config changes.
+@mock.patch("cuckoo.core.startup.rooter")
+def test_init_routing_vpndisabled(p):
+    set_cwd(tempfile.mkdtemp())
+    cuckoo_create(cfg={
+        "routing": {
+            "routing": {
                 "route": "thisisvpn",
             },
             "vpn": {
@@ -275,7 +316,6 @@
 
 @mock.patch("cuckoo.core.startup.rooter")
 def test_init_routing_internet_exc(p):
->>>>>>> 4c4a5416
     set_cwd(tempfile.mkdtemp())
     cuckoo_create(cfg={
         "routing": {
@@ -285,14 +325,6 @@
         },
     })
 
-<<<<<<< HEAD
-    init_rooter()
-    p.socket.return_value.connect.assert_called_once_with("/tmp/cuckoo-rooter")
-    q.assert_called_once_with("forward_drop")
-
-@mock.patch("cuckoo.core.startup.socket")
-def test_init_rooter_exceptions(p):
-=======
     def nic_notavail(cmd, arg):
         return False
 
@@ -314,40 +346,11 @@
 
 @mock.patch("cuckoo.core.startup.rooter")
 def test_init_routing_internet_normal(p):
->>>>>>> 4c4a5416
     set_cwd(tempfile.mkdtemp())
     cuckoo_create(cfg={
         "routing": {
             "routing": {
                 "internet": "eth0",
-<<<<<<< HEAD
-            },
-        },
-    })
-
-    p.error = Exception
-
-    e = Exception()
-    e.strerror = "No such file or directory"
-    p.socket.return_value.connect.side_effect = e
-    with pytest.raises(CuckooStartupError) as e:
-        init_rooter()
-    e.match("different Unix socket path")
-
-    e = Exception()
-    e.strerror = "Connection refused"
-    p.socket.return_value.connect.side_effect = e
-    with pytest.raises(CuckooStartupError) as e:
-        init_rooter()
-    e.match("rooter is not actually running")
-
-    e = Exception()
-    e.strerror = "Permission denied"
-    p.socket.return_value.connect.side_effect = e
-    with pytest.raises(CuckooStartupError) as e:
-        init_rooter()
-    e.match("due to incorrect permissions")
-=======
                 "rt_table": "table",
             },
         },
@@ -361,5 +364,4 @@
     p.assert_any_call("disable_nat", "eth0")
     p.assert_any_call("enable_nat", "eth0")
     p.assert_any_call("flush_rttable", "table")
-    p.assert_any_call("init_rttable", "table", "eth0")
->>>>>>> 4c4a5416
+    p.assert_any_call("init_rttable", "table", "eth0")
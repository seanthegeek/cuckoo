--- conflicted
+++ resolved
@@ -7,16 +7,10 @@
 import mock
 import os
 import pytest
-<<<<<<< HEAD
-import tempfile
-
-from cuckoo.main import main, cuckoo_create
-=======
 import responses
 import tempfile
 
 from cuckoo.common.exceptions import CuckooFeedbackError
->>>>>>> 55bb75f1
 from cuckoo.core.database import Database
 from cuckoo.core.feedback import CuckooFeedback
 from cuckoo.core.submit import SubmitManager
@@ -141,27 +135,6 @@
                 "process-memory-dump": True,
                 "simulated-human-interaction": True,
             }
-<<<<<<< HEAD
-            r = AnalysisRoutes.detail(request, 1, "static").content
-            assert "ThisDocument" in r
-            assert "Sub AutoOpen" in r
-            assert "process.Create" in r
-            assert "notepad.exe" in r
-
-def test_mongodb_disabled():
-    set_cwd(tempfile.mkdtemp())
-    cuckoo_create(cfg={
-        "reporting": {
-            "mongodb": {
-                "enabled": False,
-            },
-        },
-    })
-    with pytest.raises(SystemExit) as e:
-        import cuckoo.web.web.settings
-        cuckoo.web.web.settings.red("...")  # Fake usage.
-    e.match("to have MongoDB up-and-running")
-=======
         }
         buf = open(cwd("conf", "routing.conf")).read()
         assert "[italy]" in buf
@@ -374,4 +347,17 @@
         q.return_value.include_report_web.assert_called_once()
         q.return_value.include_analysis.assert_called_once()
         s.warning.assert_called_once()
->>>>>>> 55bb75f1
+
+def test_mongodb_disabled():
+    set_cwd(tempfile.mkdtemp())
+    cuckoo_create(cfg={
+        "reporting": {
+            "mongodb": {
+                "enabled": False,
+            },
+        },
+    })
+    with pytest.raises(SystemExit) as e:
+        import cuckoo.web.web.settings
+        cuckoo.web.web.settings.red("...")  # Fake usage.
+    e.match("to have MongoDB up-and-running")
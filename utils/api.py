--- conflicted
+++ resolved
@@ -151,13 +151,8 @@
     status = request.GET.get("status")
 
     for row in db.list_tasks(limit=limit, details=True, offset=offset,
-<<<<<<< HEAD
-                             completed_after=completed_after,
+                             completed_after=completed_after, owner=owner,
                              status=status, order_by=Task.completed_on.asc()):
-=======
-                             completed_after=completed_after, owner=owner,
-                             status=status, order_by="completed_on asc"):
->>>>>>> 60b41dab
         task = row.to_dict()
         task["guest"] = {}
         if row.guest:

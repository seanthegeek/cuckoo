--- conflicted
+++ resolved
@@ -14,20 +14,10 @@
 import zipfile
 
 from wsgiref.util import FileWrapper
-<<<<<<< HEAD
-from sqlalchemy import asc
-=======
-
-from django.conf import settings
->>>>>>> 55bb75f1
 from django.http import JsonResponse, HttpResponse
 
 from cuckoo.common.files import Folders
-<<<<<<< HEAD
 from cuckoo.common.mongo import mongo
-
-from cuckoo.web.bin.utils import api_post, api_get, file_response, json_error_response, json_fatal_response
-=======
 from cuckoo.core.database import (
     Database, Task, TASK_RUNNING, TASK_REPORTED, TASK_COMPLETED
 )
@@ -36,7 +26,6 @@
 from cuckoo.web.bin.utils import (
     api_post, api_get, file_response, json_error_response, json_fatal_response
 )
->>>>>>> 55bb75f1
 from cuckoo.web.controllers.analysis.analysis import AnalysisController
 
 db = Database()

# Copyright (C) 2010-2013 Claudio Guarnieri.
# Copyright (C) 2014-2016 Cuckoo Foundation.
# This file is part of Cuckoo Sandbox - http://www.cuckoosandbox.org
# See the file 'docs/LICENSE' for copying permission.

import codecs
import json
import logging
import os

from cuckoo.common.abstracts import Processing
from cuckoo.common.constants import faq
from cuckoo.common.exceptions import CuckooProcessingError
from cuckoo.core.database import Database

log = logging.getLogger(__name__)

class Logfile(list):
    def __init__(self, filepath, is_json=False):
        list.__init__(self)
        self.filepath = filepath
        self.is_json = is_json

    def __iter__(self):
        try:
            for line in codecs.open(self.filepath, "rb", "utf-8"):
                yield json.loads(line) if self.is_json else line
        except Exception as e:
            log.info("Error decoding %s: %s", self.filepath, e)

    def __nonzero__(self):
        return bool(os.path.getsize(self.filepath))

class Debug(Processing):
    """Analysis debug information."""
    order = 999

    def run(self):
        """Run debug analysis.
        @return: debug information dict.
        """
        self.key = "debug"
        debug = {
            "log": [],
            "cuckoo": [],
            "action": [],
            "dbgview": [],
            "errors": [],
        }

        if os.path.exists(self.log_path):
            try:
                f = codecs.open(self.log_path, "rb", "utf-8")
                debug["log"] = f.readlines()
            except ValueError as e:
                raise CuckooProcessingError(
                    "Error decoding %s: %s" % (self.log_path, e)
                )
            except (IOError, OSError) as e:
                raise CuckooProcessingError(
                    "Error opening %s: %s" % (self.log_path, e)
                )
        else:
            log.error(
                "Error processing task #%d / machine '%s': it appears that "
                "this Virtual Machine hasn't been able to contact back to "
                "the Cuckoo Host. There could be a few reasons for this, "
                "please refer to our documentation on the matter: %s",
                self.task.id, self.task.machine,
                faq("troubleshooting-vm-network-configuration"),
            extra={
                "error_action": "vmrouting",
                "action": "guest.communication",
                "status": "error",
                "task_id": self.task.id,
            })

        if os.path.exists(self.cuckoolog_path):
            debug["cuckoo"] = Logfile(self.cuckoolog_path)

<<<<<<< HEAD
=======
        if os.path.exists(self.action_path):
            debug["action"] = Logfile(self.action_path, is_json=True)

        dbgview_log = os.path.join(self.analysis_path, "logs", "dbgview.log")
        if os.path.exists(dbgview_log):
            f = open(dbgview_log, "rb")
            # Ignore the first line which identifies the machine.
            f.readline()
            for line in f:
                idx, time, message = line.split(None, 2)
                debug["dbgview"].append(message)

>>>>>>> 48c7b6f3
        debug["errors"] = []
        for error in Database().view_errors(self.task["id"]):
            if error.message not in debug["errors"]:
                debug["errors"].append(error.message)

            if error.action and error.action not in debug["action"]:
                debug["action"].append(error.action)

        if os.path.exists(self.mitmerr_path):
            mitmerr = open(self.mitmerr_path, "rb").read()
            if mitmerr and mitmerr not in debug["errors"]:
                debug["errors"].append(mitmerr)

        return debug<|MERGE_RESOLUTION|>--- conflicted
+++ resolved
@@ -78,11 +78,6 @@
         if os.path.exists(self.cuckoolog_path):
             debug["cuckoo"] = Logfile(self.cuckoolog_path)
 
-<<<<<<< HEAD
-=======
-        if os.path.exists(self.action_path):
-            debug["action"] = Logfile(self.action_path, is_json=True)
-
         dbgview_log = os.path.join(self.analysis_path, "logs", "dbgview.log")
         if os.path.exists(dbgview_log):
             f = open(dbgview_log, "rb")
@@ -92,7 +87,6 @@
                 idx, time, message = line.split(None, 2)
                 debug["dbgview"].append(message)
 
->>>>>>> 48c7b6f3
         debug["errors"] = []
         for error in Database().view_errors(self.task["id"]):
             if error.message not in debug["errors"]:
